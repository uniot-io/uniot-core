--- conflicted
+++ resolved
@@ -39,14 +39,6 @@
  */
 class LispDevice : public MQTTDevice, public CBORStorage, public CoreEventListener {
  public:
-<<<<<<< HEAD
-  /**
-   * @brief Constructs a LispDevice instance
-   *
-   * Initializes the device with default settings and registers event listeners
-   * for unLisp message, request, and event outputs.
-   */
-=======
   struct LispEvent {
     struct Sender {
       String type;
@@ -58,7 +50,12 @@
   };
   using LispEventInterceptor = std::function<bool(const LispEvent &event)>;
 
->>>>>>> b36513a8
+  /**
+   * @brief Constructs a LispDevice instance
+   *
+   * Initializes the device with default settings and registers event listeners
+   * for unLisp message, request, and event outputs.
+   */
   LispDevice()
       : MQTTDevice(),
         CBORStorage("lisp.cbor"),
@@ -92,14 +89,6 @@
     return unLisp::getInstance();
   }
 
-<<<<<<< HEAD
-  /**
-   * @brief Loads and executes previously stored code from persistent storage
-   *
-   * Restores code, persistence flag, and checksum from CBOR storage.
-   * If persistence is enabled and code exists, runs the stored code.
-   */
-=======
   void setEventInterceptor(LispEventInterceptor interceptor) {
     mEventInterceptor = interceptor;
   }
@@ -107,11 +96,16 @@
   void publishLispEvent(const String &eventID, int32_t value) {
     CBORObject event;
     event.put("eventID", eventID.c_str());
-    event.put("value", value);
+    event.put("value", static_cast<int64_t>(value));
     _populateAndPublishEvent(event.build());
   }
 
->>>>>>> b36513a8
+  /**
+   * @brief Loads and executes previously stored code from persistent storage
+   *
+   * Restores code, persistence flag, and checksum from CBOR storage.
+   * If persistence is enabled and code exists, runs the stored code.
+   */
   void runStoredCode() {
     if (CBORStorage::restore()) {
       auto code = object().getString("code");
@@ -324,11 +318,6 @@
   }
 
  private:
-<<<<<<< HEAD
-  uint32_t mChecksum;     ///< Checksum of the current script for identity verification
-  bool mPersist;          ///< Flag indicating if the current script should persist across reboots
-  bool mFailedWithError;  ///< Flag indicating if the last script execution failed with an error
-=======
   void _populateAndPublishEvent(const Bytes &eventData) {
     CBORObject event(eventData);
     event.put("timestamp", static_cast<int64_t>(Date::now()))
@@ -342,10 +331,9 @@
   }
 
   LispEventInterceptor mEventInterceptor;
-  uint32_t mChecksum;
-  bool mPersist;
-  bool mFailedWithError;
->>>>>>> b36513a8
+  uint32_t mChecksum;     ///< Checksum of the current script for identity verification
+  bool mPersist;          ///< Flag indicating if the current script should persist across reboots
+  bool mFailedWithError;  ///< Flag indicating if the last script execution failed with an error
 
   String mTopicScript;    ///< MQTT topic for receiving script messages
   String mTopicEvents;    ///< MQTT topic for receiving event messages
